--- conflicted
+++ resolved
@@ -20,16 +20,7 @@
         self.entry_price = None
         self.stop_loss = None
         self.take_profit = None
-<<<<<<< HEAD
-        self.db_config = db_config or {
-            'host': 'localhost',
-            'database': 'market_data',
-            'user': 'postgres',
-            'password': '12'
-        }
-=======
         self.db_manager = db_manager
->>>>>>> a3a17c0f
         
         # 设置日志
         self.setup_logging()
